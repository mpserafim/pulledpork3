import io
import os
import re
import hashlib
import tarfile
from enum import Enum

import requests

from . import logger


__all__ = [
    'RulesetTypes',
    'Blocklist',
    'Rule',
    'Rules',
    'Policy',
    'Policies',
    'RulesArchive'
]


################################################################################
# Logging
################################################################################

log = logger.Logger()


################################################################################
# Constants
################################################################################

# Rule regex patterns
RULE_REGEX = re.compile(r'^(#\s*)?(\w+)\s(.*\(.+sid:(\d+);.+\))\s*$')
RULE_GID_REGEX = re.compile(r'gid:(\d+);')
RULE_REV_REGEX = re.compile(r'rev:(\d+);')
POLICY_RULE_REGEX = re.compile(r'^(\w+) \(gid:(\d+?); sid:(\d+?); (\w+);\)$')

# Ruleset file lists to check for RulesArchive ruleset guessing
RULESET_COMMUNITY_FILE_CHECKS = [
    'snort3-community-rules/snort3-community.rules',
    'snort3-community-rules/sid-msg.map'
]
RULESET_REGISTERED_FILE_CHECKS = [
    'builtins/builtins.rules',
    'etc/snort_defaults.lua',
    'rules/rulestates-balanced-ips.states',
    'so_rules/includes.rules',
    'so_rules/src'
]
RULESET_LIGHTSPD_FILE_CHECKS = [
    'lightspd/manifest.json',
    'lightspd/builtins/',
    'lightspd/rules/',
    'lightspd/modules/src/Makefile',
    'lightspd/policies/common/'
]


################################################################################
# Enums
################################################################################

# Rulesets enum
class RulesetTypes(Enum):
    COMMUNITY  = 'Community Ruleset'  # noqa
    REGISTERED = 'Registered Ruleset'
    LIGHTSPD   = 'LightSPD Ruleset'   # noqa
    UNKNOWN    = 'Unknown Ruleset'    # noqa


################################################################################
# Blocklist - Helps with the management of blocklists
################################################################################

class Blocklist:

    __slots__ = [
        '_lines',
    ]

    def __init__(self, filename=None, url=None):
        '''
        Setup the new blocklist

        Example:
        >>> bl = Blocklist()
        >>> bl
        Blocklist(lines:0)
        >>>
        >>> bl = Blocklist(filename='../blocklists/snort.txt')
        >>> bl
        Blocklist(lines:1495)
        >>>
        >>> bl = Blocklist(url='https://snort.org/downloads/ip-block-list')
        >>> bl
        Blocklist(lines:1495)
        '''

        # Where we'll keep the blocklist lines
        self._lines = []

        # Are we loading a blocklist file?
        if filename:
            self.load_file(filename)

        # Are we loading from a URL?
        if url:
            self.load_url(url)

    def __repr__(self):
        return f'Blocklist(lines:{len(self)})'

    def __len__(self):
        '''
        Return the number of lines in the Blocklist

        Example:
        >>> bl = Blocklist('../blocklists/snort.txt')
        >>> bl
        Blocklist(lines:1495)
        >>>
        >>> len(bl)
        1495
        '''
        return len(self._lines)

    def __iter__(self):
        '''
        Support enumeration of the blocklist lines

        Example:
        >>> bl = Blocklist('../blocklists/snort.txt')
        >>> bl
        Blocklist(lines:1495)
        >>>
        >>> for block in bl:
        ...     block
        ...     break
        ...
        '178.175.23.87'
        '''
        return iter(self._lines)

    def __getitem__(self, line):
        '''
        Allows for getting blocks using: bl[0]

        Example:
        >>> bl = Blocklist('../blocklists/snort.txt')
        >>> bl
        Blocklist(lines:1495)
        >>>
        >>> bl[0]
        '178.175.23.87'
        '''
        block = self._lines[line]
        return block

    def extend(self, blocklist, source=None):
        '''
        Extend this blocklist from another

        Example:
        >>> bl = Blocklist()
        >>> bl
        Blocklist(lines:0)
        >>> bl2 = Blocklist('../blocklists/snort.txt')
        >>> bl2
        Blocklist(lines:1495)
        >>>
        >>> bl.extend(bl2)
        >>> bl
        Blocklist(lines:1495)
        '''

        # Get a list of blocklist lines to process
        if isinstance(blocklist, str):
            blocklist = blocklist.splitlines()
        elif isinstance(blocklist, Blocklist):
            if source is None:
                source = 'Blocklist Object'
            blocklist = blocklist._lines.copy()
        elif not isinstance(blocklist, (list, tuple)):
            raise ValueError(f'Unexpected blocklist to apply:  {blocklist}')

        # Set source if not set
        if source is None:
            source = 'UNDEFINED'

        # Add a comment to indicate the source of following list entries
        if len(blocklist):
            self._lines.append(f'# Blocklist Source:  {source}')

        # Work through the lines of the blocklist
        for line in blocklist:

            # Strip the line
            line = line.strip()

            # Empty lines will be dropped
            if not line:
                continue

            # Apply all comments
            if line.startswith('#'):
                self._lines.append(line)

            # De-dupe the lines on ingest
            if line in self._lines:
                continue

            # Add the new line
            self._lines.append(line)

    def clear(self):
        '''
        Clear the blocklist
        '''
        self._lines.clear()

    def load_url(self, blocklist_url):
        '''
        Load a blocklist from a URL and add it to this blocklist

        Example:
        >>> bl = Blocklist()
        >>> bl
        Blocklist(lines:0)
        >>>
        >>> bl.load_url('https://snort.org/downloads/ip-block-list')
        >>> bl
        Blocklist(lines:1495)
        '''

        # Download the URL, and check response status
        resp = requests.get(blocklist_url)
        resp.raise_for_status()

        # Extend this blocklist with the downloaded content
        self.extend(resp.text, source=f'url - {blocklist_url}')

    def load_file(self, blocklist_file):
        '''
        Load a local file into this blocklist

        Example:
        >>> bl = Blocklist()
        >>> bl
        Blocklist(lines:0)
        >>>
        >>> bl.load_file('../blocklists/snort.txt')
        >>> bl
        Blocklist(lines:1495)
        '''

        # Open the blocklist file and read all the lines
        with open(blocklist_file, 'r') as fh:
            blocklist = fh.readlines()

            # Extend this blocklist with the loaded file
            self.extend(blocklist, source=f'file - {blocklist_file}')

    def write_file(self, blocklist_file, header=None):
        '''
        Write this blocklist to a file

        Example:
        >>> bl = Blocklist('../blocklists/snort.txt')
        >>> bl
        Blocklist(lines:1495)
        >>>
        >>> bl.write_file('pp-blocklist.txt')
        '''

        # Open the file for writing
        with open(blocklist_file, 'w') as fh:

            # Write a file header?
            if header is not None:
                fh.write(f'{header}\n')

            # Write all of theb locklist lines
            fh.write('\n'.join(self._lines))


################################################################################
# Rule - Represents an individual Snort rule, state, and metadata
################################################################################

class Rule:

    __slots__ = [
        '_raw',
        'gid',
        'sid',
        'rev',
        'action',
        'state',
        'metadata',
    ]

    def __init__(self, rule, **metadata):
        '''
        Parse the provided rule string into a Rule object

        Example:
        >>> r = Rule('alert tcp $EXTERNAL_NET any -> $HOME_NET 1234 (msg:"This is a test"; content:"test"; sid:1000000001; rev:1;)')
        >>> r
        Rule(rule_id:1:1000000001, action:alert, state:ENABLED)
        >>>
        >>> r = Rule('# alert tcp $EXTERNAL_NET any -> $HOME_NET 1234 (msg:"This is a test"; content:"test"; sid:1000000001; rev:1;)')
        >>> r
        Rule(rule_id:1:1000000001, action:alert, state:DISABLED)
        '''

        # Use regex to parse the rule bits
        rule_parts = RULE_REGEX.match(rule)

        # If not a rule, move on
        if rule_parts is None:
            raise ValueError('Rule text was not able to be parsed')

        # Save the easy bits
        self._raw = rule_parts[3]
        self.sid = rule_parts[4]
        self.action = rule_parts[2]
        self.state = rule_parts[1] is None
        self.metadata = metadata.copy()

        # Parse harder rule bits
        gid = RULE_GID_REGEX.search(rule)
        self.gid = gid[1] if gid is not None else '1'
        rev = RULE_REV_REGEX.search(rule)
        self.rev = rev[1] if rev is not None else '0'

    def __repr__(self):
        return f'Rule(rule_id:{self.rule_id}, action:{self.action}, state:{"ENABLED" if self.state else "DISABLED"})'

    @property
    def rule_id(self):
        '''
        Return the rule ID: GID:SID
        Do we want the rev also represented here?

        Example:
        >>> r = Rule('alert tcp $EXTERNAL_NET any -> $HOME_NET 1234 (msg:"This is a test"; content:"test"; sid:1000000001; rev:1;)')
        >>> r
        Rule(rule_id:1:1000000001, action:alert, state:ENABLED)
        >>>
        >>> r.rule_id
        '1:1000000001'
        '''
        return f'{self.gid}:{self.sid}'

    @property
    def text(self):
        '''
        Return the rule text with the current action, ignoring state

        Example:
        >>> r = Rule('alert tcp $EXTERNAL_NET any -> $HOME_NET 1234 (msg:"This is a test"; content:"test"; sid:1000000001; rev:1;)')
        >>> r
        Rule(rule_id:1:1000000001, action:alert, state:ENABLED)
        >>>
        >>> r.text
        'alert tcp $EXTERNAL_NET any -> $HOME_NET 1234 (msg:"This is a test"; flow:established,to_server; content:"test"; sid:1000000001; rev:1;)'
        >>> r.action = 'block'
        >>> r.text
        'block tcp $EXTERNAL_NET any -> $HOME_NET 1234 (msg:"This is a test"; flow:established,to_server; content:"test"; sid:1000000001; rev:1;)'
        '''
        return f'{self.action} {self._raw}'

    @property
    def stateful_text(self):
        '''
        Return the enabled or disabled (commented-out) rule text

        Example:
        >>> r = Rule('alert tcp $EXTERNAL_NET any -> $HOME_NET 1234 (msg:"This is a test"; content:"test"; sid:1000000001; rev:1;)')
        >>> r
        Rule(rule_id:1:1000000001, action:alert, state:ENABLED)
        >>>
        >>> r.stateful_text
        'alert tcp $EXTERNAL_NET any -> $HOME_NET 1234 (msg:"This is a test"; flow:established,to_server; content:"test"; sid:1000000001; rev:1;)'
        >>> r.state = False
        >>> r.stateful_text
        '# alert tcp $EXTERNAL_NET any -> $HOME_NET 1234 (msg:"This is a test"; flow:established,to_server; content:"test"; sid:1000000001; rev:1;)'
        '''
        if self.state:
            return self.text
        return f'# {self.text}'

    def copy(self):
        '''
        Return a new copy of the rule

        Example:
        >>> r = Rule('alert tcp $EXTERNAL_NET any -> $HOME_NET 1234 (msg:"This is a test"; content:"test"; sid:1000000001; rev:1;)')
        >>> r
        Rule(rule_id:1:1000000001, action:alert, state:ENABLED)
        >>>
        >>> r2 = r.copy()
        >>> r2
        Rule(rule_id:1:1000000001, action:alert, state:ENABLED)
        '''

        # Create a new copy of the rule and return it
        new_rule = Rule(self.stateful_text, **self.metadata)
        return new_rule


################################################################################
# Rules - A collection of Rule objects
################################################################################

class Rules:

    __slots__ = [
        '_all_rules',
        'metadata'
    ]

    def __init__(self, rules_path=None, ignored_files=[], **metadata):
        '''
        Load all the rule files from the given rules path, except those
        that will be ignored

        Example:
        >>> txt = Rules('../rules')
        >>> txt
        Rules(loaded:41987, enabled:41987, disabled:0)
        '''

        # Setup the rules cache and save the metadata
        self._all_rules = {}
        self.metadata = metadata

        # No rules to process?
        if rules_path is None:
            return

        # Is source a directory?
        if os.path.isdir(rules_path):

            # Work through the files in the given path
            for rules_file in os.scandir(rules_path):

                # Check for rules files, and those we don't want
                if not rules_file.name.endswith('.rules'):
                    continue
                if rules_file.name in ignored_files:
                    continue

                # Attempt to load the file
                self.load_file(rules_file.path)

        # Is it a fiie?
        elif os.path.isfile(rules_path):

            # This disregards the ignored file lists

            # Attempt to load the file
            self.load_file(rules_path)

        # File or folder not present, raise an exception
        else:
            raise FileNotFoundError(rules_path)

    def __repr__(self):

        # Count the rules
        total = len(self._all_rules)
        enabled = 0
        for rule in self._all_rules.values():
            if rule.state:
                enabled += 1

        return f'Rules(loaded:{total}, enabled:{enabled}, disabled:{total - enabled})'

    def __len__(self):
        '''
        Return the number of loaded rules

        Example:
        >>> txt = Rules('../rules')
        >>> txt
        Rules(loaded:41987, enabled:41987, disabled:0)
        >>>
        >>> len(txt)
        41987
        '''
        return len(self._all_rules)

    def __contains__(self, rule):
        '''
        Return whether a rule is in the Rules object

        Example:
        >>> txt = Rules('../rules')
        >>> txt
        Rules(loaded:41987, enabled:41987, disabled:0)
        >>>
        >>> '1:10018' in txt
        True
        '''

        # If it's a string, easy
        if isinstance(rule, str):
            return rule in self._all_rules

        # If it's a rule, get the rule_id and check that
        elif isinstance(rule, Rule):
            return rule.rule_id in self._all_rules

        # Otherwise just return False
        return False

    def __iter__(self):
        '''
        Support enumeration of the rules

        Example
        >>> txt = Rules('../rules')
        >>> txt
        Rules(loaded:41987, enabled:41987, disabled:0)
        >>>
        >>> for rule in txt:
        ...     rule
        ...     break
        ...
        Rule(rule_id:1:24511, action:alert, state:ENABLED)
        '''
        return iter(self._all_rules.values())

    def __getitem__(self, rule_id):
        '''
        Allows for getting rules using: rules['1:2001']

        Example:
        >>> txt = Rules('../rules')
        >>> txt
        Rules(loaded:41987, enabled:41987, disabled:0)
        >>>
        >>> txt['1:10018']
        Rule(rule_id:1:10018, action:alert, state:ENABLED)
        '''
        rule = self._all_rules[rule_id]
        return rule

    def get(self, rule_id, default=None):
        '''
        Return the rule with a given ID (or default instead)

        Example:
        >>> txt = Rules('../rules')
        >>> txt
        Rules(loaded:41987, enabled:41987, disabled:0)
        >>>
        >>> txt.get('1:1', 'nope')
        'nope'
        >>> txt.get('1:10018')
        Rule(rule_id:1:10018, action:alert, state:ENABLED)
        '''

        # Get the rule
        res = default
        if rule_id in self._all_rules:
            res = self._all_rules[rule_id]
        return res

    def load_file(self, rules_file):
        '''
        Load a rules file

        Example:
        >>> txt = Rules()
        >>> txt
        Rules(loaded:0, enabled:0, disabled:0)
        >>>
        >>> txt.load_file('../rules/snort3-netbios.rules')
        >>> txt
        Rules(loaded:244, enabled:244, disabled:0)
        '''

        # We'll use a copy
        metadata = self.metadata.copy()

        # Work through the policy file
        with open(rules_file, 'r') as fh:

            # Save the filename bits to the metadata
            metadata['file_path'] = rules_file
            metadata['file_name'] = os.path.basename(rules_file)

            for line_num, line in enumerate(fh.readlines(), 1):

                # Strip the line
                line = line.strip()

                # Skip when we hit obvious non-rules (or pulled ones)
                if not line:
                    continue
                elif 'sid:' not in line:
                    continue
                elif '(' not in line and ')' not in line:
                    continue
                elif line.startswith('###### PULLED BY '):
                    continue

                # Attempt to parse the line as a rule
                try:
                    new_rule = Rule(line, **metadata)
                except ValueError as e:
                    log.verbose(f'{rules_file}:{line_num} - {e}')
                    continue

                # If the rule is already present, we want to keep
                # the one with the higher rev
                if new_rule.rule_id in self._all_rules:
                    current_rule = self[new_rule.rule_id]

                    # If the current rule has a later or same rev, move on
                    if current_rule.rev >= new_rule.rev:
                        log.verbose(f'{rules_file}:{line_num} - Duplicate rule_id with same/earlier rev; skipping')
                        continue

                # Save the rule to cache
                self._all_rules[new_rule.rule_id] = new_rule

    def write_file(self, rules_file, include_disabled=False, header=None):
        '''
        Write the rules to a file
        Optionally includes the disabled rules (commented out) and a header

        Example:
        >>> txt = Rules('../rules')
        >>> txt
        Rules(loaded:41987, enabled:41987, disabled:0)
        >>>
        >>> txt.write_file('pulledpork.rules', include_disabled=True)
        '''

        # Open the file for writing
        with open(rules_file, 'w') as fh:

            # Write a file header?
            if header is not None:
                fh.write(f'{header}\n')

            # Work through all the rules
            for rule in self._all_rules.values():

                # If the rule is enabled
                if rule.state:
                    fh.write(f'{rule.text}\n')

                # Else iif the rule is disabled AND we're including the writing of them...
                elif not rule.state and include_disabled:
                    fh.write(f'# {rule.text}\n')

    def copy(self, rule_state=None):
        '''
        Create a copy of the Rules object

        Example:
        >>> txt = Rules('../rules')
        >>> txt
        Rules(loaded:41987, enabled:41987, disabled:0)
        >>>
        >>> new = txt.copy()
        >>> new
        Rules(loaded:41987, enabled:41987, disabled:0)
        '''

        # Setup our new instance
        new_rules = Rules()

        # Copy the metadata over
        new_rules.metadata = self.metadata.copy()

        # Copy over the rules cache
        for rule_id, rule in self._all_rules.items():
            new_rules._all_rules[rule_id] = rule.copy()

        # Return the new Rules object
        return new_rules

    def apply_policy(self, policy):
        '''
        Apply the Policy to this rules object

        Example:
        >>> txt = Rules('../rules')
        >>> txt
        Rules(loaded:41987, enabled:41987, disabled:0)
        >>>
        >>> pols = Policies('../rules')
        >>> pols['balanced']
        Policy(name:balanced, rules:8579)
        >>>
        >>> txt.apply_policy(pols['balanced'])
        >>> txt
        Rules(loaded:41987, enabled:8579, disabled:33408)
        '''

        # Wut?
        if not isinstance(policy, Policy):
            raise ValueError(f'Not a recognized Policy object:  {policy}')

        # Work through the rules
        # Toggle rule state based on the policy
        for rule_id, rule in self._all_rules.items():
            policy_rule = policy.rules.get(rule_id)
            if policy_rule:
                rule.state = policy_rule['state']
            else:
                rule.state = False

    def from_policy(self, policy):
        '''
        Create a new Rules object based on a given Policy

        Example:
        >>> txt = Rules('../rules')
        >>> txt
        Rules(loaded:41987, enabled:41987, disabled:0)
        >>>
        >>> pols = Policies('../rules')
        >>> pols['balanced']
        Policy(name:balanced, rules:8579)
        >>>
        >>> new = txt.from_policy(pols['balanced'])
        >>> new
        Rules(loaded:41987, enabled:8579, disabled:33408)
        >>> txt
        Rules(loaded:41987, enabled:41987, disabled:0)
        '''

        # Setup our new instance and apply the policy
        new_rules = self.copy()
        new_rules.apply_policy(policy)

        # Return the new Rules object
        return new_rules

    def modify(self, rule_ids, state=None, action=None, ignore_missing=True):
        '''
        Update the state of the provided rule IDs

        Example:
        >>> txt = Rules('../rules')
        >>> txt
        Rules(loaded:41987, enabled:41987, disabled:0)
        >>>
        >>> txt.modify('1:10018', state=False)
        >>> txt
        Rules(loaded:41987, enabled:41986, disabled:1)
        >>> txt.modify(['1:10017', '1:2002'], state=False)
        >>> txt
        Rules(loaded:41987, enabled:41984, disabled:3)
        >>> txt.modify('1:10018', state=True)
        >>> txt
        Rules(loaded:41987, enabled:41985, disabled:2)
        '''

        # Ensure we have something to modify
        if state is None and action is None:
            raise ValueError('No rule modifications to make; state or action required')

        # If rule_ids is a string, make it a list
        if isinstance(rule_ids, str):
            rule_ids = [rule_ids]

        # Work through the rule IDs
        for rule_id in rule_ids:

            # Missing?
            if rule_id not in self._all_rules:
                if not ignore_missing:
                    raise ValueError(f'Missing rule ID {rule_id} to modify')
                continue

            # Get the rule and update it
            rule = self._all_rules[rule_id]
            if state is not None:
                rule.state = state
            if action is not None:
                rule.action = action

    def modify_by_regex(self, regex_pattern, state=None, action=None):
        '''
        Update the state of the rules based on a regex pattern

        Example:
        >>> txt = Rules('../rules')
        >>> txt
        Rules(loaded:41987, enabled:41987, disabled:0)
        >>>
        >>> txt.modify_by_regex('test', state=False)
        >>> txt
        Rules(loaded:41987, enabled:38345, disabled:3642)
        '''

        # Ensure we have something to modify
        if state is None and action is None:
            raise ValueError('No rule modifications to make; state or action required')

        # If it's a string, compile it
        if isinstance(regex_pattern, str):
            regex_pattern = re.compile(regex_pattern)
        elif not isinstance(regex_pattern, re.Pattern):
            raise ValueError('Provided regex pattern must be a str or re.Pattern')

        # Work through the rules
        for rule in self._all_rules.values():

            # Is the rule a match?
            if regex_pattern.search(rule.text):

                # Update the rule
                if state is not None:
                    rule.state = state
                if action is not None:
                    rule.action = action

    def extend(self, other_rules):
        '''
        Extend the current Rules object to include another Rules object

        Example:
        >>> txt = Rules('../rules')
        >>> txt
        Rules(loaded:41987, enabled:41987, disabled:0)
        >>>
        >>> all = Rules()
        >>> all
        Rules(loaded:0, enabled:0, disabled:0)
        >>> all.extend(txt)
        >>> all
        Rules(loaded:41987, enabled:41987, disabled:0)
        '''

        # Wut?
        if not isinstance(other_rules, Rules):
            raise ValueError(f'Not a recognized Rules object:  {other_rules}')

        # Work through the rules
        for new_rule in other_rules:

            # If the rule is already present, we want to keep
            # the one with the higher rev
            if new_rule.rule_id in self._all_rules:
                current_rule = self[new_rule.rule_id]

                # If the current rule has a later or same rev, move on
                if current_rule.rev >= new_rule.rev:
                    log.verbose('Duplicate rule_id with same/earlier rev; skipping')
                    continue

            # Save the rule to cache
            self._all_rules[new_rule.rule_id] = new_rule

    def policy_from_state(self, name='rules-state'):
        '''
        Return a Policy object based on the state of the rules

        Example:
        >>> txt = Rules('../rules')
        >>> txt
        Rules(loaded:41987, enabled:41987, disabled:0)
        >>>
        >>> pol = txt.policy_from_state()
        >>> pol
        Policy(name:rules-state, rules:41987)
        '''

        # Setup the new policy
        new_policy = Policy(name)

        # Work through the rules
        for rule in self._all_rules.values():

            # Update the policy with the rule state
            new_policy.update_rule(rule.gid, rule.sid, rule.action, rule.state)

        # Return the policy
        return new_policy


################################################################################
# Policy - A Rule policy
################################################################################

class Policy:

    __slots__ = [
        'name',
        'rules'
    ]

    def __init__(self, name, policy_file=None):
        '''
        Setup a new policy, loading a policy file if provided

        Example:
        >>> pol = Policy('custom')
        >>> pol
        Policy(name:custom, rules:0)
        >>> pol = Policy('balanced', '../rules/rulestates-balanced-ips.states')
        >>> pol
        Policy(name:balanced, rules:8579)
        '''

        # No rules to start
        self.name = name
        self.rules = {}

        # If we were given a policy file, attempt to load it
        if policy_file is not None:
            self.load_file(policy_file)

    def __repr__(self):
        return f'Policy(name:{self.name}, rules:{len(self.rules)})'

    def __len__(self):
        '''
        Return the number of rules in the policy

        Example:
        >>> pol = Policy('balanced', '../rules/rulestates-balanced-ips.states')
        >>> pol
        Policy(name:balanced, rules:8579)
        >>>
        >>> len(pol)
        8579
        '''
        return len(self.rules)

    def __contains__(self, rule):
        '''
        Return whether a rule is in the policy

        Example:
        >>> pol = Policy('balanced', '../rules/rulestates-balanced-ips.states')
        >>> pol
        Policy(name:balanced, rules:8579)
        >>>
        >>> '1:11835' in pol
        True
        '''

        # If it's a string, easy
        if isinstance(rule, str):
            return rule in self.rules

        # If it's a rule, get the rule_id and check that
        elif isinstance(rule, Rule):
            return rule.rule_id in self.rules

        # Otherwise just return False
        return False

    def update_rule(self, gid, sid, action='alert', state=True):
        '''
        Update, or add, a rule in this policy

        Example:
        >>> pol = Policy('custom')
        >>> pol
        Policy(name:custom, rules:0)
        >>> pol.update_rule(1, 2000)
        >>> pol
        Policy(name:custom, rules:1)
        '''

        # Compose the rule ID
        rule_id = f'{gid}:{sid}'

        # Save the rule to the dict
        self.rules[rule_id] = {
            'gid': gid,
            'sid': sid,
            'action': action,
            'state': state
        }

    def load_file(self, policy_file):
        '''
        Load a policy file

        Example:
        >>> pol = Policy('custom')
        >>> pol
        Policy(name:custom, rules:0)
        >>> pol.load_file('../rules/rulestates-balanced-ips.states')
        >>> pol
        Policy(name:custom, rules:8579)
        '''

        # Work through the policy file
        with open(policy_file, 'r') as fh:
            for line in fh.readlines():

                # Strip the line
                line = line.strip()

                # Skip empty lines and comments
                if not line or line.startswith('#'):
                    continue

                # Not what we expected for a policy rule?
                if 'gid:' not in line and 'sid:' not in line:
                    continue

                # Use regex to parse the bits
                rule_parts = POLICY_RULE_REGEX.match(line)

                # If not a rule, move on
                if rule_parts is None:
                    continue

                # Save the bits (helps with reading the code)
                gid = rule_parts[2]
                sid = rule_parts[3]
                action = rule_parts[1]
                state = rule_parts[4] == 'enable'  # This should always be true

                # Save the rule
                self.update_rule(gid, sid, action, state)

    def copy(self):
        '''
        Create a copy of the Policy object

        Example:
        >>> pol = Policy('balanced', '../rules/rulestates-balanced-ips.states')
        >>> pol
        Policy(name:balanced, rules:8579)
        >>>
        >>> new = pol.copy()
        >>> new
        Policy(name:balanced, rules:8579)
        '''

        # Setup our new instance
        new_policy = Policy(self.name)

        # Copy over the rules
        new_policy.rules = self.rules.copy()

        # Return the new Rules object
        return new_policy

    def extend(self, other_policy):
        '''
        Extend the current Policy object to include another Policy

        Example:
        >>> pol = Policy('custom')
        >>> pol
        Policy(name:custom, rules:0)
        >>> pol2 = Policy('balanced', '../rules/rulestates-balanced-ips.states')
        >>> pol2
        Policy(name:balanced, rules:8579)
        >>>
        >>> pol.extend(pol2)
        >>> pol
        Policy(name:custom, rules:8579)
        '''

        # Wut?
        if not isinstance(other_policy, Policy):
            raise ValueError(f'Not a recognized Policy object:  {other_policy}')

        # Update the rules in this policy from the other
        self.rules.update(other_policy.rules)

    def write_file(self, policy_file, header=None):
        '''
        Write a single policy to a states file
        '''

        # Open the file for writing
        with open(policy_file, 'w') as fh:

            # Write a file header?
            if header is not None:
                fh.write(f'{header}\n')

            # Work through all the rules in the policy
            for rule in self.rules.values():

                # Only enabled rules should be written to the file
                if not rule['state']:
                    continue

                # Write the policy line
                fh.write(f'{rule["action"]} (gid:{rule["gid"]}; sid:{rule["sid"]}; enable)\n')


################################################################################
# Policies - A collection of Policy objects
################################################################################

class Policies:

    __slots__ = [
        '_policies'
    ]

    POLICY_MAP = {
        # filename: policy_name
        'rulestates-no-rules-active.states':  'none',        # noqa
        'rulestates-connectivity-ips.states': 'connectivity',
        'rulestates-balanced-ips.states':     'balanced',    # noqa
        'rulestates-max-detect-ips.states':   'max-detect',  # noqa
        'rulestates-security-ips.states':     'security'     # noqa
    }

    def __init__(self, rules_path=None):
        '''
        Load all the policies from the given rules path

        Example:
        >>> pols = Policies()
        >>> pols
        Policies(loaded:0, names:[])
        >>>
        >>> pols = Policies('../rules')
        >>> pols
        Policies(loaded:5, names:[max-detect, balanced, security, connectivity, none])
        '''

        # Setup the policy cache
        self._policies = {}

        # No rules to process?
        if rules_path is None:
            return

        # Is source a directory?
        if os.path.isdir(rules_path):

            # Work through the files in the given path
            for file in os.scandir(rules_path):

                # Attempt to identify policy files, otherwise move on
                try:
                    policy_name = self.POLICY_MAP[file.name]
                except KeyError:
                    continue

                # Load the policy
                self._policies[policy_name] = Policy(policy_name, file.path)

        # Is it a fiie?
        elif os.path.isfile(rules_path):

            # Get the file name only for the map
            base_filename = os.path.basename(rules_path)

            # Attempt to identify policy files, otherwise move on
            try:
                policy_name = self.POLICY_MAP[base_filename]
            except KeyError:
                raise ValueError(f'Unknown policy source:  {rules_path}')

            # Load the policy
            self._policies[policy_name] = Policy(policy_name, rules_path)

        # Not present, raise an exception
        else:
            raise FileNotFoundError(rules_path)

    def __repr__(self):
        return f'Policies(loaded:{len(self._policies)}, names:[{", ".join(self._policies.keys())}])'

    def __len__(self):
        '''
        Return the number of loaded policies

        Example:
        >>> pols = Policies('../rules')
        >>> pols
        Policies(loaded:5, names:[max-detect, balanced, security, connectivity, none])
        >>>
        >>> len(pols)
        5
        '''
        return len(self._policies)

    def __iter__(self):
        '''
        Support enumeration of the policies

        Example:

        >>> pols = Policies('../rules')
        >>> pols
        Policies(loaded:5, names:[max-detect, balanced, security, connectivity, none])
        >>>
        >>> for pol in pols:
        ...     pol
        ...
        Policy(name:max-detect, rules:33763)
        Policy(name:balanced, rules:8579)
        Policy(name:security, rules:15476)
        Policy(name:connectivity, rules:478)
        Policy(name:none, rules:0)
        '''
        return iter(self._policies.values())

    def __contains__(self, policy_name):
        '''
        Return whether a policy name is in the Policies object

        Example:
        >>> pols = Policies('../rules')
        >>> pols
        Policies(loaded:5, names:[max-detect, balanced, security, connectivity, none])
        >>>
        >>> 'balanced' in pols
        True
        '''
        return policy_name in self._policies

    def __getitem__(self, policy_name):
        '''
        Allows for gets using: policies['none']

        Example:
        >>> pols = Policies('../rules')
        >>> pols
        Policies(loaded:5, names:[max-detect, balanced, security, connectivity, none])
        >>>
        >>> pols['balanced']
        Policy(name:balanced, rules:8579)
        '''
        return self._policies[policy_name]

    def get(self, policy_name, default=None):
        '''
        Return the policy with a given name (or default instead)

        Example:
        >>> pols = Policies('../rules')
        >>> pols
        Policies(loaded:5, names:[max-detect, balanced, security, connectivity, none])
        >>>
        >>> pols.get('xxx', 'nope')
        'nope'
        >>> pols.get('balanced')
        Policy(name:balanced, rules:8579)
        '''

        # Get the rule
        res = default
        if policy_name in self._policies:
            res = self._policies[policy_name]
        return res

    def copy(self):
        '''
        Create a copy of this Policies object

        Example:
        >>> pols = Policies('../rules')
        >>> pols
        Policies(loaded:5, names:[max-detect, balanced, security, connectivity, none])
        >>>
        >>> new = pols.copy()
        >>> new
        Policies(loaded:5, names:[max-detect, balanced, security, connectivity, none])
        '''

        # Setup our new instance
        new_policies = Policies()

        # Copy over the policies
        for policy_name, policy in self._policies.items():
            new_policies._policies[policy_name] = policy.copy()

        # Return the new Rules object
        return new_policies

    def extend(self, other_thing):
        '''
        Extend the current Policies object to include another Policy or Policies object

        Example:
        >>> pols = Policies()
        >>> pols
        Policies(loaded:0, names:[])
        >>> pols2 = Policies('../rules')
        >>> pols2
        Policies(loaded:5, names:[max-detect, balanced, security, connectivity, none])
        >>>
        >>> pols.extend(pols2)
        >>> pols
        Policies(loaded:5, names:[max-detect, balanced, security, connectivity, none])
        '''

        # If it's a Policies object we'll work to combine them
        if isinstance(other_thing, Policies):

            # Work through the policies
            for policy_name, policy in other_thing._policies.items():

                # If we don't have the policy, add it
                if policy_name not in self._policies:
                    self._policies[policy_name] = policy

                # If we do have the policy, update that policy
                else:
                    self._policies[policy_name].rules.update(policy.rules)

        # If it's a policy object we'll add it, or extend it if it exists
        elif isinstance(other_thing, Policy):

            # If we have a policy by that name, update the policy
            if other_thing.name in self._policies:
                self._policies[other_thing.name].rules.update(other_thing.rules)

            # Doesn't exist, add it
            else:
                self._policies[other_thing.name] = other_thing

        # Wut?
        else:
            raise ValueError(f'Not a recognized Policy or Polcies object:  {other_thing}')


################################################################################
# RulesArchive - Helper for loads, saving, and extracting rules archives
################################################################################

class RulesArchive:

    __slots__ = [
        '_data',
        '_ruleset',
        'source',
        'filename',
        'extracted_path'
    ]

    def __init__(self, ruleset=None, filename=None, url=None, oinkcode=None):
        '''
        Setup the new rules archive
        '''

        # Validate only one set
        if filename and url:
            raise ValueError('Only one -- `filename` or `url` -- may be used at once')

        # Setup the archive
        self._data = None
        self._ruleset = ruleset
        self.source = None
        self.filename = None
        self.extracted_path = None

        # Load the archive if we have one
        if filename:
            self.load_file(filename)
        if url:
            self.load_url(url, oinkcode)

    def __repr__(self):
        return f'RulesArchive(ruleset:{self.ruleset})'

    @property
    def md5(self):
        '''
        Return the MD5 of the loaded rules archive
        '''

        # Validate we have the archive data
        if not self._data:
            raise ValueError('Rules archive has not been loaded')

        # Return the MD5 hex string
        return hashlib.md5(self._data).hexdigest()

    @property
    def ruleset(self):
        '''
        Attempt to identify the ruleset archive, or return
        what we already have
        '''

        # If we haven't yet determined a ruleset, find one
        if not self._ruleset:

            # Nothing loaded yet
            if not self.filename:
                return RulesetTypes.UNKNOWN

            # Try the easy stuff first
            elif self.filename == 'snort3-community-rules.tar.gz':
                self._ruleset = RulesetTypes.COMMUNITY
            elif self.filename.startswith('snortrules-snapshot-'):
                self._ruleset = RulesetTypes.REGISTERED
            elif self.filename == 'Talos_LightSPD.tar.gz':
                self._ruleset = RulesetTypes.LIGHTSPD

            # Need the ruleset to be loaded to perform additional checks
            elif not self._data:
                return RulesetTypes.UNKNOWN

            # Harder tries
            else:

                # Get the filename list from the downloaded file
                tarobj = io.BytesIO(self._data)
                with tarfile.open(fileobj=tarobj) as fh:
                    filenames = fh.getnames()

                    # These checks kinda suck, but...
                    if all(x in filenames for x in RULESET_COMMUNITY_FILE_CHECKS):
                        self._ruleset = RulesetTypes.COMMUNITY
                    elif all(x in filenames for x in RULESET_REGISTERED_FILE_CHECKS):
                        self._ruleset = RulesetTypes.REGISTERED
                    elif all(x in filenames for x in RULESET_REGISTERED_FILE_CHECKS):
                        self._ruleset = RulesetTypes.LIGHTSPD

                    # Have no idea
                    else:
                        self._ruleset = RulesetTypes.UNKNOWN

        # Return the ruleset
        return self._ruleset

    def load_file(self, rules_path):
        '''
        Load a archive file
        '''

        # Save the bits
        self.source = rules_path
        self.filename = os.path.basename(rules_path)

        # Open and read the file into _data
        with open(rules_path, 'rb') as fh:
            self._data = fh.read()

    def load_url(self, rules_url, oinkcode=None):
        '''
        Load the rules file from the URL
        '''

        # Save the bits
        self.source = rules_url
        self.filename = os.path.basename(rules_url)

        # Compose the parameters, adding oinkcode if requested
        params = {}
        if oinkcode is not None:
            params['oinkcode'] = oinkcode

        # Download the URL, and check response status?
        resp = requests.get(rules_url, params=params)
        resp.raise_for_status()

        # Save the downloaded contents
        self._data = resp.content

    def write_file(self, target_path, filename=None):
        '''
        Save the archive to target path
        '''

        # Validate we have the archive data
        if not self._data:
            raise ValueError('Rules archive has not been loaded')

        # If no filename is provided, use the URL filename
        filename = filename or self.filename
        target_file = os.path.join(target_path, filename)

        # Write the downloaded data to a file on disk
        with open(target_file, 'wb') as fh:
            fh.write(self._data)

        # Return the written filename
        return target_file

    def extract(self, target_path):
        '''
        Extract the rules archive to a target path
        '''

<<<<<<< HEAD
        # Validate we've loaded the URL
=======
        # Validate we have the archive data
>>>>>>> 6964f488
        if not self._data:
            raise ValueError('Rules archive has not been loaded')

        # Setup a fileobj from the loaded data
        tarobj = io.BytesIO(self._data)

        # Extract the data to disk
        with tarfile.open(fileobj=tarobj) as fh:
            fh.extractall(target_path)

        # Save the path where it was extracted
        self.extracted_path = target_path<|MERGE_RESOLUTION|>--- conflicted
+++ resolved
@@ -1493,11 +1493,7 @@
         Extract the rules archive to a target path
         '''
 
-<<<<<<< HEAD
-        # Validate we've loaded the URL
-=======
         # Validate we have the archive data
->>>>>>> 6964f488
         if not self._data:
             raise ValueError('Rules archive has not been loaded')
 
