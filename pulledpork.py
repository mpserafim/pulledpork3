--- conflicted
+++ resolved
@@ -274,12 +274,7 @@
             all_rules.extend(r)
             log(LOGLEVEL.VERBOSE, str(len(r)) + ' actual rules found in Community ruleset')
 
-<<<<<<< HEAD
-        if rule_set[0] == 'SNORT_REGISTERED':
-=======
-        #--------------------------------------------------------------------------
         elif rule_set[0] == 'SNORT_REGISTERED':
->>>>>>> d4eeb992
             # process text rules
             text_rules_path = str(rule_set[1] + sep + 'rules')
             rules = get_text_rules_from_folder(text_rules_path, 'SNORT_REGISTERED', 'snort_ruleset', 'text')
@@ -345,12 +340,7 @@
 
             all_rules.extend(rules)
 
-<<<<<<< HEAD
-        if rule_set[0] == 'SNORT_LIGHTSPD':
-=======
-        #--------------------------------------------------------------------------
         elif rule_set[0] == 'SNORT_LIGHTSPD':
->>>>>>> d4eeb992
 
             rules = []
             pol = []
@@ -431,11 +421,8 @@
             # LOAD BULTIN RULES FROM LightSPD archive
             # right now, the LightSPD folder has a single 3.0.1-3 folder in it, so let's use that explictly
             # hopefully this will be changed to an explicit entry in the manifest.json file
-<<<<<<< HEAD
-            builtin_rules_path = str(rule_set[1] + sep + 'lightspd' + sep + 'builtins' + sep + '3.0.1-3')
-=======
-            builtin_rules_path = str(rule_set[1] + sep + 'lightspd' + sep + 'builtins' + sep + '3.0.0-264' )
->>>>>>> d4eeb992
+            builtin_rules_path = str(rule_set[1] + sep + 'lightspd' + sep + 'builtins' + sep + '3.0.0-264')
+
             r = get_text_rules_from_folder(builtin_rules_path, 'SNORT_LIGHTSPD', 'snort_ruleset', 'builtin')
             p = get_policy_from_file(builtin_rules_path + sep + gc.ips_policy)
 
